--- conflicted
+++ resolved
@@ -2,11 +2,7 @@
 
 ## Prerequisites
 
-<<<<<<< HEAD
-In order to start deveping you need to satisfy the following prerequisites:
-=======
-In order to start developing you need to satisfy the folowing prerequisites:
->>>>>>> d2d68023
+In order to start developing you need to satisfy the following prerequisites:
 
 - Docker
 - docker-compose
@@ -144,7 +140,7 @@
 ```
 
 You can now login with user `Administrator` and the password you choose when creating the site.
-Your website will now be accessible on [on port 8000](http://locahost:8000)
+Your website will now be accessible at location [mysite.localhost:8000](http://mysite.localhost:8000)
 Note: To start bench with debugger refer section for debugging.
 
 ### Start Frappe with Visual Studio Code Python Debugging
@@ -180,7 +176,7 @@
 bench --site mysite.localhost console
 ```
 
-More likely, you may want to launch VSCode interactive console based on Jupyter kernel. 
+More likely, you may want to launch VSCode interactive console based on Jupyter kernel.
 
 Launch VSCode command palette (cmd+shift+p or ctrl+shift+p), run the command `Python: Select interpreter to start Jupyter server` and select `/workspace/development/frappe-bench/env/bin/python`.
 
@@ -194,7 +190,7 @@
 
 Replace `mysite.localhost` with your site and run the following code in a Jupyter cell:
 
-```python 
+```python
 import frappe
 frappe.init(site='mysite.localhost', sites_path='/workspace/development/frappe-bench/sites')
 frappe.connect()
